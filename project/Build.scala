--- conflicted
+++ resolved
@@ -5,13 +5,8 @@
 
 object BuildSettings {
   val buildOrganization = "com.github.gilbertw1"
-<<<<<<< HEAD
   val buildVersion      = "0.1.7"
-  val buildScalaVersion = "2.11.7"
-=======
-  val buildVersion      = "0.1.5"
   val buildScalaVersion = "2.11.8"
->>>>>>> 7c8c0437
 
   val buildSettings = Defaults.defaultSettings ++ Seq (
     organization := buildOrganization,
